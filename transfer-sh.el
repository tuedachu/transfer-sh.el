--- conflicted
+++ resolved
@@ -48,9 +48,6 @@
   :type '(string)
   :group 'transfer-sh)
 
-<<<<<<< HEAD
-;;;###autoload
-=======
 (defcustom transfer-sh-gpg-args "-ac -o-"
   "Arguments given to gpg when using transfer-sh-upload-gpg."
   :type '(string)
@@ -68,10 +65,13 @@
 
   (let* ((remote-filename (concat transfer-sh-remote-prefix (buffer-name) transfer-sh-remote-suffix)))
          (substring
-	  (shell-command-to-string (concat "curl --silent --upload-file "  transfer-sh-temp-file-location " \"https://transfer.sh/" remote-filename "\""))
+	  (shell-command-to-string
+	   (concat "curl --silent --upload-file "
+		   (shell-quote-argument transfer-sh-temp-file-location)
+		   " " (shell-quote-argument (concat "https://transfer.sh/" remote-filename))))
 	  0 -1)))
 
->>>>>>> 4728e480
+;;;###autoload
 (defun transfer-sh-upload ()
   "Uploads either the active region or complete buffer to transfer.sh.
 
@@ -80,24 +80,12 @@
 file name is determined by customize-variables and the buffer
 name."
   (interactive)
-<<<<<<< HEAD
-  (if (use-region-p)
-      (write-region (region-beginning) (region-end) transfer-sh-temp-file-location nil 0)
-    (write-region (point-min) (point-max) transfer-sh-temp-file-location nil 0))
-
-  (let* ((remote-filename (concat transfer-sh-remote-prefix (buffer-name) transfer-sh-remote-suffix))
-         (transfer-link (substring
-                         (shell-command-to-string
-			  (concat "curl --silent --upload-file "
-				  (shell-quote-argument transfer-sh-temp-file-location)
-				  " " (shell-quote-argument (concat "https://transfer.sh/" remote-filename))))
-                         0 -1)))
-=======
   (let* ((text (if (use-region-p) (buffer-substring-no-properties (region-beginning) (region-end)) (buffer-string)))
     (transfer-link (transfer-sh-upload-backend text)))
     (kill-new transfer-link)
     (message transfer-link)))
 
+;;;###autoload
 (defun transfer-sh-upload-gpg ()
   "Uploads the active region/complete buffer to transfer.sh with gpg encryption.
 
@@ -111,7 +99,6 @@
        "gpg --passphrase " (shell-quote-argument (read-passwd "Passcode: ")) " " transfer-sh-gpg-args))
      0 -1))
     (transfer-link (transfer-sh-upload-backend cipher-text)))
->>>>>>> 4728e480
     (kill-new transfer-link)
     (message transfer-link)))
 
