;;; transfer-sh.el --- Simple interface for sending buffer contents to transfer.sh

;; Copyright (C) 2016 Steffen Roskamp

;; Author: S. Roskamp <steffen.roskamp@gmail.com>
;; Keywords: cloud, upload, share

;; This program is free software; you can redistribute it and/or modify
;; it under the terms of the GNU General Public License as published by
;; the Free Software Foundation, either version 3 of the License, or
;; (at your option) any later version.

;; This program is distributed in the hope that it will be useful,
;; but WITHOUT ANY WARRANTY; without even the implied warranty of
;; MERCHANTABILITY or FITNESS FOR A PARTICULAR PURPOSE.  See the
;; GNU General Public License for more details.

;; You should have received a copy of the GNU General Public License
;; along with this program.  If not, see <http://www.gnu.org/licenses/>.

;; This file is not part of GNU Emacs.

;;; Commentary:

;; This package provides an interface to the transfer-sh website.
;; Calling the transfer-sh-upload function will upload either the
;; currently active region or the complete buffer (if no region is
;; active) to transfer.sh.  The remote file name is determined by the
;; buffer name and the prefix/suffix variables.

;;; Code:
(defgroup transfer-sh nil
  "Interface to transfer.sh uploading service."
  :group 'external)

(defcustom transfer-sh-temp-file-location "/tmp/transfer-sh.tmp"
  "The temporary file to use for uploading to transfer.sh."
  :type '(string)
  :group 'transfer-sh)

(defcustom transfer-sh-remote-prefix nil
  "A prefix added to each remote file name."
  :type '(string)
  :group 'transfer-sh)

(defcustom transfer-sh-remote-suffix nil
  "A suffix added to each remote file name."
  :type '(string)
  :group 'transfer-sh)

(defcustom transfer-sh-gpg-args "-ac -o-"
  "Arguments given to gpg when using transfer-sh-upload-gpg."
  :type '(string)
  :group 'transfer-sh)

(defun transfer-sh-upload-backend (text)
  "Backend function to upload arbitrary TEXT to transfer-sh."
  (save-excursion
    (let* ((buf (find-file-noselect transfer-sh-temp-file-location)))
      (set-buffer buf)
      (erase-buffer)
      (princ text buf)
      (save-buffer)
      (kill-buffer)))

  (let* ((remote-filename (concat transfer-sh-remote-prefix (buffer-name) transfer-sh-remote-suffix)))
         (substring
	  (shell-command-to-string
	   (concat "curl --silent --upload-file "
		   (shell-quote-argument transfer-sh-temp-file-location)
		   " " (shell-quote-argument (concat "https://transfer.sh/" remote-filename))))
	  0 -1)))

;;;###autoload
<<<<<<< HEAD
(defun transfer-sh-upload ()
  "Uploads either the active region or complete buffer to transfer.sh.
=======
(defun transfer-sh-upload-file-async (local-filename &optional remote-filename)
  "Uploads file LOCAL-FILENAME to transfer.sh in background.

If no REMOTE-FILENAME is given, the LOCAL-FILENAME is used."
  (interactive "ffile: ")
  (async-start
   `(lambda ()
      ,(async-inject-variables "local-filename")
      ,(async-inject-variables "remote-filename")
      (substring
       (shell-command-to-string
        (concat "curl --silent --upload-file "
                (shell-quote-argument local-filename)
                " " (shell-quote-argument (concat "https://transfer.sh/" remote-filename))))
       0 -1))
   `(lambda (transfer-link)
      (kill-new transfer-link)
      (message transfer-link))))

;;;###autoload
(defun transfer-sh-upload-file (local-filename &optional remote-filename)
  "Uploads file LOCAL-FILENAME to transfer.sh.

If no REMOTE-FILENAME is given, the LOCAL-FILENAME is used."
  (interactive "ffile: ")
  (let*  ((remote-filename (if remote-filename
                               remote-filename
                             (file-name-nondirectory local-filename)))
          (transfer-link (substring
                          (shell-command-to-string
                           (concat "curl --silent --upload-file "
                                   (shell-quote-argument local-filename)
                                   " " (shell-quote-argument (concat "https://transfer.sh/" remote-filename))))
                          0 -1)))
    (kill-new transfer-link)
    (message transfer-link)))

;;;###autoload
(defun transfer-sh-upload (async)
  "Uploads either active region of complete buffer to transfer.sh.
>>>>>>> 7140ac87

If a region is active, that region is exported to a file and then
uploaded, otherwise the complete buffer is uploaded.  The remote
file name is determined by customize-variables and the buffer
name."
<<<<<<< HEAD
  (interactive)
  (let* ((text (if (use-region-p) (buffer-substring-no-properties (region-beginning) (region-end)) (buffer-string)))
    (transfer-link (transfer-sh-upload-backend text)))
    (kill-new transfer-link)
    (message transfer-link)))

;;;###autoload
(defun transfer-sh-upload-gpg ()
  "Uploads the active region/complete buffer to transfer.sh with gpg encryption.

If a region is active, that region is encrypted using the
user-given passcode and then uploaded, otherwise the complete
buffer is encrypted and uploaded.  The argument given to gpg can
be modifed using the transfer-sh-gpg-args variable."
  (interactive)
  (let* ((text (if (use-region-p) (buffer-substring-no-properties (region-beginning) (region-end)) (buffer-string)))
    (cipher-text (substring
     (shell-command-to-string
      (concat
       "echo " (shell-quote-argument text) "|"
       "gpg --passphrase " (shell-quote-argument (read-passwd "Passcode: ")) " " transfer-sh-gpg-args))
     0 -1))
    (transfer-link (transfer-sh-upload-backend cipher-text)))
    (kill-new transfer-link)
    (message transfer-link)))
=======
  (interactive "P")
  (let* ((remote-filename (concat transfer-sh-remote-prefix (buffer-name) transfer-sh-remote-suffix))
         (local-filename (if (use-region-p)
                             (progn
                               (write-region (region-beginning) (region-end) transfer-sh-temp-file-location nil 0)
                               transfer-sh-temp-file-location)
                           (if (buffer-file-name)
                               buffer-file-name
                             (progn
                               (write-region (point-min) (point-max) transfer-sh-temp-file-location nil 0)
                               transfer-sh-temp-file-location)))))
    (if async
        (transfer-sh-upload-file-async local-filename remote-filename)
      (transfer-sh-upload-file local-filename remote-filename))))
>>>>>>> 7140ac87

(provide 'transfer-sh)

;;; transfer-sh.el ends here<|MERGE_RESOLUTION|>--- conflicted
+++ resolved
@@ -53,29 +53,7 @@
   :type '(string)
   :group 'transfer-sh)
 
-(defun transfer-sh-upload-backend (text)
-  "Backend function to upload arbitrary TEXT to transfer-sh."
-  (save-excursion
-    (let* ((buf (find-file-noselect transfer-sh-temp-file-location)))
-      (set-buffer buf)
-      (erase-buffer)
-      (princ text buf)
-      (save-buffer)
-      (kill-buffer)))
-
-  (let* ((remote-filename (concat transfer-sh-remote-prefix (buffer-name) transfer-sh-remote-suffix)))
-         (substring
-	  (shell-command-to-string
-	   (concat "curl --silent --upload-file "
-		   (shell-quote-argument transfer-sh-temp-file-location)
-		   " " (shell-quote-argument (concat "https://transfer.sh/" remote-filename))))
-	  0 -1)))
-
 ;;;###autoload
-<<<<<<< HEAD
-(defun transfer-sh-upload ()
-  "Uploads either the active region or complete buffer to transfer.sh.
-=======
 (defun transfer-sh-upload-file-async (local-filename &optional remote-filename)
   "Uploads file LOCAL-FILENAME to transfer.sh in background.
 
@@ -116,39 +94,11 @@
 ;;;###autoload
 (defun transfer-sh-upload (async)
   "Uploads either active region of complete buffer to transfer.sh.
->>>>>>> 7140ac87
 
 If a region is active, that region is exported to a file and then
 uploaded, otherwise the complete buffer is uploaded.  The remote
 file name is determined by customize-variables and the buffer
 name."
-<<<<<<< HEAD
-  (interactive)
-  (let* ((text (if (use-region-p) (buffer-substring-no-properties (region-beginning) (region-end)) (buffer-string)))
-    (transfer-link (transfer-sh-upload-backend text)))
-    (kill-new transfer-link)
-    (message transfer-link)))
-
-;;;###autoload
-(defun transfer-sh-upload-gpg ()
-  "Uploads the active region/complete buffer to transfer.sh with gpg encryption.
-
-If a region is active, that region is encrypted using the
-user-given passcode and then uploaded, otherwise the complete
-buffer is encrypted and uploaded.  The argument given to gpg can
-be modifed using the transfer-sh-gpg-args variable."
-  (interactive)
-  (let* ((text (if (use-region-p) (buffer-substring-no-properties (region-beginning) (region-end)) (buffer-string)))
-    (cipher-text (substring
-     (shell-command-to-string
-      (concat
-       "echo " (shell-quote-argument text) "|"
-       "gpg --passphrase " (shell-quote-argument (read-passwd "Passcode: ")) " " transfer-sh-gpg-args))
-     0 -1))
-    (transfer-link (transfer-sh-upload-backend cipher-text)))
-    (kill-new transfer-link)
-    (message transfer-link)))
-=======
   (interactive "P")
   (let* ((remote-filename (concat transfer-sh-remote-prefix (buffer-name) transfer-sh-remote-suffix))
          (local-filename (if (use-region-p)
@@ -163,7 +113,34 @@
     (if async
         (transfer-sh-upload-file-async local-filename remote-filename)
       (transfer-sh-upload-file local-filename remote-filename))))
->>>>>>> 7140ac87
+
+;;;###autoload
+(defun transfer-sh-upload-gpg (async)
+  "Uploads the active region/complete buffer to transfer.sh with gpg encryption.
+
+If a region is active, that region is encrypted using the
+user-given passcode and then uploaded, otherwise the complete
+buffer is encrypted and uploaded.  The argument given to gpg can
+be modifed using the transfer-sh-gpg-args variable."
+  (interactive "P")
+  (let* ((text (if (use-region-p) (buffer-substring-no-properties (region-beginning) (region-end)) (buffer-string)))
+    (cipher-text (substring
+     (shell-command-to-string
+      (concat
+       "echo " (shell-quote-argument text) "|"
+       "gpg --passphrase " (shell-quote-argument (read-passwd "Passcode: ")) " " transfer-sh-gpg-args))
+     0 -1))
+    (remote-filename (concat transfer-sh-remote-prefix (buffer-name) transfer-sh-remote-suffix)))
+    (save-excursion
+      (let* ((buf (find-file-noselect transfer-sh-temp-file-location)))
+	(set-buffer buf)
+	(erase-buffer)
+	(princ cipher-text buf)
+	(save-buffer)
+	(kill-buffer)))
+    (if async
+	(transfer-sh-upload-file-async transfer-sh-temp-file-location remote-filename)
+      (transfer-sh-upload-file transfer-sh-temp-file-location remote-filename))))
 
 (provide 'transfer-sh)
 
